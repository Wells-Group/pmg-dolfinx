#include "../../src/cg.hpp"
#include "../../src/chebyshev.hpp"
#include "../../src/csr.hpp"
#include "../../src/operators.hpp"
#include "../../src/pmg.hpp"
#include "../../src/vector.hpp"
#include "mesh.hpp"
#include "poisson.h"

#include <thrust/device_vector.h>

#include <array>
#include <basix/e-lagrange.h>
#include <boost/program_options.hpp>
#include <dolfinx.h>
#include <dolfinx/fem/dolfinx_fem.h>
#include <dolfinx/la/MatrixCSR.h>
#include <dolfinx/la/SparsityPattern.h>
#include <dolfinx/mesh/generation.h>
#include <iostream>
#include <memory>
#include <mpi.h>

using namespace dolfinx;
using T = double;
using DeviceVector = dolfinx::acc::Vector<T, acc::Device::HIP>;
namespace po = boost::program_options;

class CoarseSolverType
{
public:
  CoarseSolverType(std::shared_ptr<fem::Form<T, T>> a,
                   std::shared_ptr<const fem::DirichletBC<T, T>> bcs)
  {
    auto V = a->function_spaces()[0];
    MPI_Comm comm = a->mesh()->comm();

    // Create Coarse Operator using PETSc and Hypre
    LOG(INFO) << "Create PETScOperator";
    coarse_op = std::make_unique<PETScOperator<T>>(a, std::vector{bcs});
    err_check(hipDeviceSynchronize());

    auto im_op = coarse_op->index_map();
    LOG(INFO) << "OP:" << im_op->size_global() << "/" << im_op->size_local() << "/"
              << im_op->num_ghosts();
    auto im_V = V->dofmap()->index_map;
    LOG(INFO) << "V:" << im_V->size_global() << "/" << im_V->size_local() << "/"
              << im_V->num_ghosts();

    LOG(INFO) << "Get device matrix";
    Mat A = coarse_op->device_matrix();
    LOG(INFO) << "Create Petsc KSP";
    KSPCreate(comm, &_solver);
    LOG(INFO) << "Set KSP Type";
    KSPSetType(_solver, KSPCG);
    LOG(INFO) << "Set Operators";
    KSPSetOperators(_solver, A, A);
    LOG(INFO) << "Set iteration count";
    KSPSetTolerances(_solver, PETSC_DEFAULT, PETSC_DEFAULT, PETSC_DEFAULT, 10);
    LOG(INFO) << "Set PC Type";
    PC prec;
    KSPGetPC(_solver, &prec);
    PCSetType(prec, PCHYPRE);
    KSPSetFromOptions(_solver);
    LOG(INFO) << "KSP Setup";
    KSPSetUp(_solver);

    const PetscInt local_size = V->dofmap()->index_map->size_local();
    const PetscInt global_size = V->dofmap()->index_map->size_global();
    VecCreateMPIHIPWithArray(comm, PetscInt(1), local_size, global_size, NULL, &_x);
    VecCreateMPIHIPWithArray(comm, PetscInt(1), local_size, global_size, NULL, &_b);
  }

  ~CoarseSolverType()
  {
    VecDestroy(&_x);
    VecDestroy(&_b);
    KSPDestroy(&_solver);
  }

  void solve(DeviceVector& x, DeviceVector& y)
  {
    VecHIPPlaceArray(_b, y.array().data());
    VecHIPPlaceArray(_x, x.array().data());

    KSPSolve(_solver, _b, _x);
    KSPView(_solver, PETSC_VIEWER_STDOUT_WORLD);

    KSPConvergedReason reason;
    KSPGetConvergedReason(_solver, &reason);

    PetscInt num_iterations = 0;
    int ierr = KSPGetIterationNumber(_solver, &num_iterations);
    if (ierr != 0)
      LOG(ERROR) << "KSPGetIterationNumber Error:" << ierr;

    LOG(INFO) << "Converged reason: " << reason;
    LOG(INFO) << "Num iterations: " << num_iterations;

    VecHIPResetArray(_b);
    VecHIPResetArray(_x);
  }

private:
  Vec _b, _x;
  KSP _solver;
  std::unique_ptr<PETScOperator<T>> coarse_op;
};

int main(int argc, char* argv[])
{
  po::options_description desc("Allowed options");
  desc.add_options()("help,h", "print usage message")(
      "ndofs", po::value<std::size_t>()->default_value(50000), "number of dofs per rank")(
      "amg", po::bool_switch()->default_value(false), "Use AMG solver on coarse level")(
      "csr-interpolation", po::bool_switch()->default_value(false),
      "Use CSR matrices to interpolate between levels");

  po::variables_map vm;
  po::store(po::command_line_parser(argc, argv).options(desc).allow_unregistered().run(), vm);
  po::notify(vm);

  if (vm.count("help"))
  {
    std::cout << desc << std::endl;
    return 0;
  }
  const std::size_t ndofs = vm["ndofs"].as<std::size_t>();
  bool use_amg = vm["amg"].as<bool>();
  bool use_csr_interpolation = vm["csr-interpolation"].as<bool>();

  std::vector fs_poisson_a = {functionspace_form_poisson_a1, functionspace_form_poisson_a2,
                              functionspace_form_poisson_a3};
  std::vector form_a = {form_poisson_a1, form_poisson_a2, form_poisson_a3};
  std::vector form_L = {form_poisson_L1, form_poisson_L2, form_poisson_L3};

  init_logging(argc, argv);
  PetscInitialize(&argc, &argv, nullptr, nullptr);
  {
    MPI_Comm comm{MPI_COMM_WORLD};
    int rank = 0, size = 0;
    MPI_Comm_rank(comm, &rank);
    MPI_Comm_size(comm, &size);

    std::string thread_name = "RANK: " + std::to_string(rank);
    loguru::set_thread_name(thread_name.c_str());
    if (rank == 0)
      loguru::g_stderr_verbosity = loguru::Verbosity_INFO;

    const int order = 3;
    double nx_approx = (std::pow(ndofs * size, 1.0 / 3.0) - 1) / order;
    std::size_t n0 = static_cast<int>(nx_approx);
    std::array<std::size_t, 3> nx = {n0, n0, n0};

    // Try to improve fit to ndofs +/- 5 in each direction
    if (n0 > 5)
    {
      std::int64_t best_misfit
          = (n0 * order + 1) * (n0 * order + 1) * (n0 * order + 1) - ndofs * size;
      best_misfit = std::abs(best_misfit);
      for (std::size_t nx0 = n0 - 5; nx0 < n0 + 6; ++nx0)
        for (std::size_t ny0 = n0 - 5; ny0 < n0 + 6; ++ny0)
          for (std::size_t nz0 = n0 - 5; nz0 < n0 + 6; ++nz0)
          {
            std::int64_t misfit
                = (nx0 * order + 1) * (ny0 * order + 1) * (nz0 * order + 1) - ndofs * size;
            if (std::abs(misfit) < best_misfit)
            {
              best_misfit = std::abs(misfit);
              nx = {nx0, ny0, nz0};
            }
          }
    }

    LOG(INFO) << "Creating mesh of size: " << nx[0] << "x" << nx[1] << "x" << nx[2];

    // Create mesh
    std::shared_ptr<mesh::Mesh<T>> mesh;
    {
      mesh::Mesh<T> base_mesh = mesh::create_box<T>(
          comm, {{{0, 0, 0}, {1, 1, 1}}}, {nx[0], nx[1], nx[2]}, mesh::CellType::hexahedron);

      mesh = std::make_shared<mesh::Mesh<T>>(ghost_layer_mesh(base_mesh));
    }

    auto topology = mesh->topology_mutable();
    int tdim = topology->dim();
    int fdim = tdim - 1;
    topology->create_connectivity(fdim, tdim);

    // Compute boundary cells
    const std::vector<std::int32_t>& ip_facets = topology->interprocess_facets();
    auto f_to_c = topology->connectivity(fdim, tdim);
    // Create list of cells attached to the inter-process boundary (needed for matrix-free
    // updates)
    std::vector<std::int32_t> ip_cells;
    for (std::int32_t f : ip_facets)
    {
      assert(f_to_c.num_links(f) == 1);
      ip_cells.push_back(f_to_c->links(f)[0]);
    }
    std::sort(ip_cells.begin(), ip_cells.end());
    LOG(INFO) << "Got " << ip_cells.size() << " boundary cells.";

    // Compute local cells
    std::vector<std::int32_t> local_cells(topology->index_map(tdim)->size_local()
                                          + topology->index_map(tdim)->num_ghosts());
    std::iota(local_cells.begin(), local_cells.end(), 0);
    for (std::int32_t c : ip_cells)
      local_cells[c] = -1;
    std::erase(local_cells, -1);
    LOG(INFO) << "Got " << local_cells.size() << " local cells";

    std::vector<std::shared_ptr<fem::FunctionSpace<T>>> V(form_a.size());
    std::vector<std::shared_ptr<fem::Form<T, T>>> a(V.size());
    std::vector<std::shared_ptr<fem::Form<T, T>>> L(V.size());
    std::vector<std::shared_ptr<const fem::DirichletBC<T, T>>> bcs(V.size());
    std::vector<std::shared_ptr<acc::MatrixOperator<T>>> operators(V.size());
    std::vector<std::shared_ptr<const common::IndexMap>> maps(V.size());

    auto facets = dolfinx::mesh::exterior_facet_indices(*topology);
    std::vector<std::size_t> ndofs(V.size());

    // Prepare and set Constants for the bilinear form
    auto kappa = std::make_shared<fem::Constant<T>>(2.0);
    for (std::size_t i = 0; i < form_a.size(); i++)
    {
      auto element = basix::create_element<T>(
          basix::element::family::P, basix::cell::type::hexahedron, i + 1,
          basix::element::lagrange_variant::gll_warped, basix::element::dpc_variant::unset, false);

      V[i] = std::make_shared<fem::FunctionSpace<T>>(fem::create_functionspace(mesh, element, {}));

      ndofs[i] = V[i]->dofmap()->index_map->size_global();
      a[i] = std::make_shared<fem::Form<T>>(
          fem::create_form<T>(*form_a[i], {V[i], V[i]}, {}, {{"c0", kappa}}, {}));
    }

    // assemble RHS for each level
    for (std::size_t i = 0; i < V.size(); i++)
    {
      auto f = std::make_shared<fem::Function<T>>(V[i]);
      f->interpolate(
          [](auto x) -> std::pair<std::vector<T>, std::vector<std::size_t>>
          {
            std::vector<T> out;
            for (std::size_t p = 0; p < x.extent(1); ++p)
            {
              auto dx = (x(0, p) - 0.5) * (x(0, p) - 0.5);
              auto dy = (x(1, p) - 0.5) * (x(1, p) - 0.5);
              out.push_back(1000 * std::exp(-(dx + dy) / 0.02));
            }

            return {out, {out.size()}};
          });

      auto Li = std::make_shared<fem::Form<T, T>>(
          fem::create_form<T>(*form_L[i], {V[i]}, {{"w0", f}}, {}, {}));
      L[i] = Li;

      auto dofmap = V[i]->dofmap();
      auto bdofs = fem::locate_dofs_topological(*topology, *dofmap, fdim, facets);
      bcs[i] = std::make_shared<const fem::DirichletBC<T, T>>(0.0, bdofs, V[i]);
    }

    std::shared_ptr<CoarseSolverType> coarse_solver;

    if (use_amg)
      coarse_solver = std::make_shared<CoarseSolverType>(a[0], bcs[0]);

    // RHS
    std::size_t ncells = mesh->topology()->index_map(3)->size_global();
    if (rank == 0)
    {
      std::cout << "-----------------------------------\n";
      std::cout << "Number of ranks : " << size << "\n";
      std::cout << "Number of cells-global : " << ncells << "\n";
      std::cout << "Number of dofs-global : " << ndofs.back() << "\n";
      std::cout << "Number of cells-rank : " << ncells / size << "\n";
      std::cout << "Number of dofs-rank : " << ndofs.back() / size << "\n";
      std::cout << "-----------------------------------\n";
      std::cout << "Hierarchy: " << std::endl;
      for (std::size_t i = 0; i < ndofs.size(); i++)
      {
        std::cout << "Level " << i << ": " << ndofs[i] << "\n";
      }
      std::cout << "-----------------------------------\n";
      std::cout << std::flush;
    }

    std::vector<std::shared_ptr<DeviceVector>> bs(V.size());

    for (std::size_t i = 0; i < V.size(); i++)
    {
      std::shared_ptr<fem::Form<T, T>> a_i = a[i];
      std::vector<std::shared_ptr<const fem::DirichletBC<T, T>>> bc_i = {bcs[i]};
      operators[i] = std::make_shared<acc::MatrixOperator<T>>(a_i, bc_i);
      maps[i] = operators[i]->column_index_map();

      la::Vector<T> b(maps[i], 1);
      b.set(T(0.0));
      fem::assemble_vector(b.mutable_array(), *L[i]);

      fem::apply_lifting<T, T>(b.mutable_array(), {a[i]}, {{bcs[i]}}, {}, T(1));
      b.scatter_rev(std::plus<T>());
      fem::set_bc<T, T>(b.mutable_array(), {bcs[i]});

      bs[i] = std::make_shared<DeviceVector>(maps[i], 1);
      bs[i]->copy_from_host(b);
    }

    for (std::size_t i = 0; i < V.size(); i++)
    {
      auto size = operators[i]->nnz();
      if (rank == 0)
      {
        std::cout << "Number of nonzeros level " << i << ": ";
        std::cout << size << std::endl;
      }
    }

    // Create chebyshev smoother for each level
    std::vector<std::shared_ptr<acc::Chebyshev<DeviceVector>>> smoothers(V.size());
    for (std::size_t i = 0; i < V.size(); i++)
    {
      dolfinx::acc::CGSolver<DeviceVector> cg(maps[i], 1);
      cg.set_max_iterations(20);
      cg.set_tolerance(1e-5);
      cg.store_coefficients(true);

      DeviceVector x(maps[i], 1);
      x.set(T{0.0});

      //      (*operators[i])(*bs[i], x);

      [[maybe_unused]] int its = cg.solve(*operators[i], x, *bs[i], false);
      std::vector<T> eign = cg.compute_eigenvalues();
      std::sort(eign.begin(), eign.end());
      std::array<T, 2> eig_range = {0.8 * eign.front(), 1.2 * eign.back()};
      smoothers[i] = std::make_shared<acc::Chebyshev<DeviceVector>>(maps[i], 1, eig_range, 2);

      LOG(INFO) << "Eigenvalues level " << i << ": " << eign.front() << " " << eign.back();
    }

    smoothers[0]->set_max_iterations(20);
    smoothers[1]->set_max_iterations(10);
    smoothers[2]->set_max_iterations(5);

    // Create Restriction operator
    std::vector<std::shared_ptr<acc::MatrixOperator<T>>> restriction(V.size() - 1);

    // Create Prolongation operator
    std::vector<std::shared_ptr<acc::MatrixOperator<T>>> prolongation(V.size() - 1);

    // Interpolation and prolongation kernels
    std::vector<std::shared_ptr<Interpolator<T>>> int_kerns(V.size() - 1);
    std::vector<std::shared_ptr<Interpolator<T>>> prolong_kerns(V.size() - 1);

    // Copy dofmaps to device
    thrust::device_vector<std::int32_t> dofmapV0(V[0]->dofmap()->map().size());
    LOG(INFO) << "Copy dofmap (V0) :" << dofmapV0.size();
    thrust::copy(V[0]->dofmap()->map().data_handle(),
                 V[0]->dofmap()->map().data_handle() + V[0]->dofmap()->map().size(),
                 dofmapV0.begin());

    thrust::device_vector<std::int32_t> dofmapV1(V[1]->dofmap()->map().size());
    LOG(INFO) << "Copy dofmap (V1) :" << dofmapV1.size();
    thrust::copy(V[1]->dofmap()->map().data_handle(),
                 V[1]->dofmap()->map().data_handle() + V[1]->dofmap()->map().size(),
                 dofmapV1.begin());

    thrust::device_vector<std::int32_t> dofmapV2(V[2]->dofmap()->map().size());
    LOG(INFO) << "Copy dofmap (V2) :" << dofmapV2.size();
    thrust::copy(V[2]->dofmap()->map().data_handle(),
                 V[2]->dofmap()->map().data_handle() + V[2]->dofmap()->map().size(),
                 dofmapV2.begin());

    // Copy lists of local and boundary cells to device
    thrust::device_vector<std::int32_t> ipcells_device(ip_cells.size());
    LOG(INFO) << "Copy IP_cells :" << ip_cells.size();
    thrust::copy(ip_cells.begin(), ip_cells.end(), ipcells_device.begin());
    thrust::device_vector<std::int32_t> lcells_device(local_cells.size());
    LOG(INFO) << "Copy local_cells :" << local_cells.size();
    thrust::copy(local_cells.begin(), local_cells.end(), lcells_device.begin());

    // From V1 to V0
    if (use_csr_interpolation)
    {
      LOG(WARNING) << "Creating Prolongation Operators";
      prolongation[0] = std::make_shared<acc::MatrixOperator<T>>(*V[0], *V[1]);
      restriction[0] = std::make_shared<acc::MatrixOperator<T>>(*V[1], *V[0]);
      // From V2 to V1
      prolongation[1] = std::make_shared<acc::MatrixOperator<T>>(*V[1], *V[2]);
      restriction[1] = std::make_shared<acc::MatrixOperator<T>>(*V[2], *V[1]);
    }
    else
    {
      std::span<std::int32_t> dofmapV0_span(thrust::raw_pointer_cast(dofmapV0.data()),
                                            dofmapV0.size());
      std::span<std::int32_t> dofmapV1_span(thrust::raw_pointer_cast(dofmapV1.data()),
                                            dofmapV1.size());
      std::span<std::int32_t> dofmapV2_span(thrust::raw_pointer_cast(dofmapV2.data()),
                                            dofmapV2.size());
      std::span<std::int32_t> ipcells_span(thrust::raw_pointer_cast(ipcells_device.data()),
                                           ipcells_device.size());
      std::span<std::int32_t> lcells_span(thrust::raw_pointer_cast(lcells_device.data()),
                                          lcells_device.size());

      // These are alternative restriction/prolongation kernels, which should replace the CSR
      // matrices when fully working

      auto interpolator_V1_V0 = std::make_shared<Interpolator<T>>(
          V[1]->element()->basix_element(), V[0]->element()->basix_element(), dofmapV1_span,
          dofmapV0_span, ipcells_span, lcells_span);
      auto interpolator_V2_V1 = std::make_shared<Interpolator<T>>(
          V[2]->element()->basix_element(), V[1]->element()->basix_element(), dofmapV2_span,
          dofmapV1_span, ipcells_span, lcells_span);
      auto interpolator_V0_V1 = std::make_shared<Interpolator<T>>(
          V[0]->element()->basix_element(), V[1]->element()->basix_element(), dofmapV0_span,
          dofmapV1_span, ipcells_span, lcells_span);
      auto interpolator_V1_V2 = std::make_shared<Interpolator<T>>(
          V[1]->element()->basix_element(), V[2]->element()->basix_element(), dofmapV1_span,
          dofmapV2_span, ipcells_span, lcells_span);

      int_kerns = {interpolator_V1_V0, interpolator_V2_V1};
      prolong_kerns = {interpolator_V0_V1, interpolator_V1_V2};
    }

    using OpType = acc::MatrixOperator<T>;
    using SolverType = acc::Chebyshev<DeviceVector>;

    using PMG = acc::MultigridPreconditioner<DeviceVector, OpType, OpType, OpType, SolverType,
                                             CoarseSolverType>;

    LOG(INFO) << "Create PMG";
    PMG pmg(maps, 1);
    pmg.set_solvers(smoothers);
    pmg.set_operators(operators);
    LOG(INFO) << "Set Coarse Solver";
    pmg.set_coarse_solver(coarse_solver);

    // Sets CSR matrices or matrix-free kernels to do interpolation
    pmg.set_interpolators(prolongation);
    pmg.set_restriction_interpolators(restriction);
<<<<<<< HEAD

    // These are alternative restriction/prolongation kernels, which should replace the CSR
    // matrices when fully working
    auto interpolator_V1_V0 = std::make_shared<Interpolator<T>>(2, 1, dofmapV1_span, dofmapV0_span,
                                                                ipcells_span, lcells_span);
    auto interpolator_V2_V1 = std::make_shared<Interpolator<T>>(3, 2, dofmapV2_span, dofmapV1_span,
                                                                ipcells_span, lcells_span);
    auto interpolator_V0_V1 = std::make_shared<Interpolator<T>>(1, 2, dofmapV0_span, dofmapV1_span,
                                                                ipcells_span, lcells_span);
    auto interpolator_V1_V2 = std::make_shared<Interpolator<T>>(2, 3, dofmapV1_span, dofmapV2_span,
                                                                ipcells_span, lcells_span);
    std::vector<std::shared_ptr<Interpolator<T>>> int_kerns
        = {interpolator_V1_V0, interpolator_V2_V1};
=======
>>>>>>> b76f5c90
    pmg.set_interpolation_kernels(int_kerns);
    pmg.set_prolongation_kernels(prolong_kerns);

    // Create solution vector
    LOG(INFO) << "Create x";
    DeviceVector x(maps.back(), 1);
    x.set(T{0.0});

    for (int i = 0; i < 10; i++)
    {
      pmg.apply(*bs.back(), x);
      LOG(INFO) << "------ end of iteration ------";
    }

    // Display timings
    dolfinx::list_timings(MPI_COMM_WORLD, {dolfinx::TimingType::wall});
  }

  PetscFinalize();
  return 0;
}<|MERGE_RESOLUTION|>--- conflicted
+++ resolved
@@ -188,18 +188,23 @@
     int fdim = tdim - 1;
     topology->create_connectivity(fdim, tdim);
 
-    // Compute boundary cells
-    const std::vector<std::int32_t>& ip_facets = topology->interprocess_facets();
+    int ncells_local = topology->index_map(tdim)->size_local();
     auto f_to_c = topology->connectivity(fdim, tdim);
-    // Create list of cells attached to the inter-process boundary (needed for matrix-free
-    // updates)
+    // Create list of cells needed for matrix-free updates
     std::vector<std::int32_t> ip_cells;
-    for (std::int32_t f : ip_facets)
-    {
-      assert(f_to_c.num_links(f) == 1);
-      ip_cells.push_back(f_to_c->links(f)[0]);
+    for (std::int32_t f = 0; f < f_to_c->num_nodes(); ++f)
+    {
+      const auto& cells_f = f_to_c->links(f);
+      for (std::int32_t c : cells_f)
+      {
+        // If facet attached to a ghost cell, add all cells to list
+        // FIXME: should this really be via vertex, not facet?
+        if (c >= ncells_local)
+          ip_cells.insert(ip_cells.end(), cells_f.begin(), cells_f.end());
+      }
     }
     std::sort(ip_cells.begin(), ip_cells.end());
+    ip_cells.erase(std::unique(ip_cells.begin(), ip_cells.end()), ip_cells.end());
     LOG(INFO) << "Got " << ip_cells.size() << " boundary cells.";
 
     // Compute local cells
@@ -442,22 +447,6 @@
     // Sets CSR matrices or matrix-free kernels to do interpolation
     pmg.set_interpolators(prolongation);
     pmg.set_restriction_interpolators(restriction);
-<<<<<<< HEAD
-
-    // These are alternative restriction/prolongation kernels, which should replace the CSR
-    // matrices when fully working
-    auto interpolator_V1_V0 = std::make_shared<Interpolator<T>>(2, 1, dofmapV1_span, dofmapV0_span,
-                                                                ipcells_span, lcells_span);
-    auto interpolator_V2_V1 = std::make_shared<Interpolator<T>>(3, 2, dofmapV2_span, dofmapV1_span,
-                                                                ipcells_span, lcells_span);
-    auto interpolator_V0_V1 = std::make_shared<Interpolator<T>>(1, 2, dofmapV0_span, dofmapV1_span,
-                                                                ipcells_span, lcells_span);
-    auto interpolator_V1_V2 = std::make_shared<Interpolator<T>>(2, 3, dofmapV1_span, dofmapV2_span,
-                                                                ipcells_span, lcells_span);
-    std::vector<std::shared_ptr<Interpolator<T>>> int_kerns
-        = {interpolator_V1_V0, interpolator_V2_V1};
-=======
->>>>>>> b76f5c90
     pmg.set_interpolation_kernels(int_kerns);
     pmg.set_prolongation_kernels(prolong_kerns);
 

#include "poisson.h"
#include "src/cg.hpp"
#include "src/chebyshev.hpp"
#include "src/csr.hpp"
#include "src/laplacian.hpp"
#include "src/mesh.hpp"
#include "src/operators.hpp"
#include "src/vector.hpp"

#include <array>
#include <basix/finite-element.h>
#include <basix/quadrature.h>
#include <boost/program_options.hpp>
#include <dolfinx.h>
#include <dolfinx/fem/dolfinx_fem.h>
#include <dolfinx/io/XDMFFile.h>
#include <dolfinx/la/MatrixCSR.h>
#include <dolfinx/la/SparsityPattern.h>
#include <dolfinx/mesh/generation.h>
#include <iostream>
#include <memory>
#include <mpi.h>
#include <thrust/sequence.h>

#include "src/amd_gpu.hpp"

using namespace dolfinx;
using T = double;
namespace po = boost::program_options;

int main(int argc, char* argv[])
{
  po::options_description desc("Allowed options");
  desc.add_options()("help,h", "print usage message")(
      "ndofs", po::value<std::size_t>()->default_value(343), "number of dofs per rank");

  po::variables_map vm;
  po::store(po::command_line_parser(argc, argv).options(desc).allow_unregistered().run(), vm);
  po::notify(vm);

  if (vm.count("help"))
  {
    std::cout << desc << std::endl;
    return 0;
  }
  const std::size_t ndofs = vm["ndofs"].as<std::size_t>();

  init_logging(argc, argv);
  MPI_Init(&argc, &argv);
  {
    MPI_Comm comm{MPI_COMM_WORLD};
    int rank = 0, size = 0;
    MPI_Comm_rank(comm, &rank);
    MPI_Comm_size(comm, &size);

    const int order = 3;
    double nx_approx = (std::pow(ndofs * size, 1.0 / 3.0) - 1) / order;
    std::int64_t n0 = static_cast<std::int64_t>(nx_approx);
    std::array<std::int64_t, 3> nx = {n0, n0, n0};

    // Try to improve fit to ndofs +/- 5 in each direction
    if (n0 > 5)
    {
      std::int64_t best_misfit
          = (n0 * order + 1) * (n0 * order + 1) * (n0 * order + 1) - ndofs * size;
      best_misfit = std::abs(best_misfit);
      for (std::int64_t nx0 = n0 - 5; nx0 < n0 + 6; ++nx0)
        for (std::int64_t ny0 = n0 - 5; ny0 < n0 + 6; ++ny0)
          for (std::int64_t nz0 = n0 - 5; nz0 < n0 + 6; ++nz0)
          {
            std::int64_t misfit
                = (nx0 * order + 1) * (ny0 * order + 1) * (nz0 * order + 1) - ndofs * size;
            if (std::abs(misfit) < best_misfit)
            {
              best_misfit = std::abs(misfit);
              nx = {nx0, ny0, nz0};
            }
          }
    }

    spdlog::info("Mesh shape: {}x{}x{}", nx[0], nx[1], nx[2]);

    auto element = std::make_shared<basix::FiniteElement<T>>(basix::create_tp_element<T>(
        basix::element::family::P, basix::cell::type::hexahedron, order,
        basix::element::lagrange_variant::gll_warped, basix::element::dpc_variant::unset, false));

    // First order coordinate element
    auto element_1 = std::make_shared<basix::FiniteElement<T>>(basix::create_tp_element<T>(
        basix::element::family::P, basix::cell::type::hexahedron, 1,
        basix::element::lagrange_variant::gll_warped, basix::element::dpc_variant::unset, false));
    dolfinx::fem::CoordinateElement<T> coord_element(element_1);

    // Create mesh with overlap region
    std::shared_ptr<mesh::Mesh<T>> mesh;
    {
      mesh::Mesh<T> base_mesh = mesh::create_box<T>(
          comm, {{{0, 0, 0}, {1, 1, 1}}}, {nx[0], nx[1], nx[2]}, mesh::CellType::hexahedron);
<<<<<<< HEAD

=======
>>>>>>> 351f3951
      mesh = std::make_shared<mesh::Mesh<T>>(ghost_layer_mesh(base_mesh, coord_element));
    }

    // Quadrature points and weights on hex (3D)
    auto [Gpoints, Gweights] = basix::quadrature::make_quadrature<T>(
        basix::quadrature::type::gll, basix::cell::type::hexahedron, basix::polyset::type::standard,
        order + 1);

    auto V = std::make_shared<fem::FunctionSpace<T>>(fem::create_functionspace(mesh, *element));
    auto [lcells, bcells] = compute_boundary_cells(V);
    spdlog::debug("lcells = {}, bcells = {}", lcells.size(), bcells.size());

    auto topology = V->mesh()->topology_mutable();
    int tdim = topology->dim();
    std::size_t ncells = mesh->topology()->index_map(tdim)->size_global();
    std::size_t ndofs = V->dofmap()->index_map->size_global();
    if (rank == 0)
    {
      std::cout << "-----------------------------------\n";
      std::cout << "Number of ranks : " << size << "\n";
      std::cout << "Number of cells-global : " << ncells << "\n";
      std::cout << "Number of dofs-global : " << ndofs << "\n";
      std::cout << "Number of cells-rank : " << ncells / size << "\n";
      std::cout << "Number of dofs-rank : " << ndofs / size << "\n";
      std::cout << "-----------------------------------\n";
      std::cout << std::flush;
    }

    // Prepare and set Constants for the bilinear form
    auto kappa = std::make_shared<fem::Constant<T>>(2.0);
    auto f = std::make_shared<fem::Function<T>>(V);

    // Define variational forms
    auto a = std::make_shared<fem::Form<T>>(
        fem::create_form<T>(*form_poisson_a, {V, V}, {}, {{"kappa", kappa}}, {}));
    auto L = std::make_shared<fem::Form<T>>(
        fem::create_form<T>(*form_poisson_L, {V}, {{"f", f}}, {}, {}));

    f->interpolate(
        [](auto x) -> std::pair<std::vector<T>, std::vector<std::size_t>>
        {
          std::vector<T> out;
          for (std::size_t p = 0; p < x.extent(1); ++p)
          {
            auto dx = (x(0, p) - 0.5) * (x(0, p) - 0.5);
            auto dy = (x(1, p) - 0.5) * (x(1, p) - 0.5);
            out.push_back(1000 * std::exp(-(dx + dy) / 0.02));
          }

          return {out, {out.size()}};
        });

    int fdim = tdim - 1;
    topology->create_connectivity(fdim, tdim);

    auto dofmap = V->dofmap();
    auto facets = dolfinx::mesh::exterior_facet_indices(*topology);
    auto bdofs = fem::locate_dofs_topological(*topology, *dofmap, fdim, facets);
    auto bc = std::make_shared<const fem::DirichletBC<T>>(1.3, bdofs, V);

    // Copy data to GPU
    // Constants
    // TODO Pack these properly
    const int num_cells_all = mesh->topology()->index_map(tdim)->size_local()
                              + mesh->topology()->index_map(tdim)->num_ghosts();
    thrust::device_vector<T> constants_d(num_cells_all, kappa->value[0]);
    std::span<const T> constants_d_span(thrust::raw_pointer_cast(constants_d.data()),
                                        constants_d.size());
    spdlog::info("Send constants to GPU (size = {})", constants_d.size());

    // V dofmap
    thrust::device_vector<std::int32_t> dofmap_d(
        dofmap->map().data_handle(), dofmap->map().data_handle() + dofmap->map().size());
    std::span<const std::int32_t> dofmap_d_span(thrust::raw_pointer_cast(dofmap_d.data()),
                                                dofmap_d.size());
    spdlog::info("Send dofmap to GPU (size = {})", dofmap_d.size());

    // Define vectors
    using DeviceVector = dolfinx::acc::Vector<T, acc::Device::HIP>;

    // Input vector
    auto map = V->dofmap()->index_map;
    DeviceVector u(map, 1);
    u.set(T{0.0});

    // Output vector
    DeviceVector y(map, 1);
    y.set(T{0.0});

    // -----------------------------------------------------------------------------
    // Put geometry information onto device
    const fem::CoordinateElement<T>& cmap = mesh->geometry().cmap();
    auto xdofmap = mesh->geometry().dofmap();

    // Geometry dofmap
    thrust::device_vector<std::int32_t> xdofmap_d(xdofmap.data_handle(),
                                                  xdofmap.data_handle() + xdofmap.size());
    std::span<const std::int32_t> xdofmap_d_span(thrust::raw_pointer_cast(xdofmap_d.data()),
                                                 xdofmap_d.size());
    // Geometry points
    thrust::device_vector<T> xgeom_d(mesh->geometry().x().begin(), mesh->geometry().x().end());
    std::span<const T> xgeom_d_span(thrust::raw_pointer_cast(xgeom_d.data()), xgeom_d.size());

    // dphi tables at quadrature points
    std::array<std::size_t, 4> phi_shape = cmap.tabulate_shape(1, Gweights.size());
    std::vector<T> phi_b(std::reduce(phi_shape.begin(), phi_shape.end(), 1, std::multiplies{}));
    cmap.tabulate(1, Gpoints, {Gweights.size(), 3}, phi_b);

    // Copy dphi to device (skipping phi in table)
    thrust::device_vector<T> dphi_d(phi_b.begin() + phi_b.size() / 4, phi_b.end());
    std::span<const T> dphi_d_span(thrust::raw_pointer_cast(dphi_d.data()), dphi_d.size());

    // Copy quadrature weights to device
    thrust::device_vector<T> Gweights_d(Gweights.begin(), Gweights.end());
    std::span<const T> Gweights_d_span(thrust::raw_pointer_cast(Gweights_d.data()),
                                       Gweights_d.size());
    // -----------------------------------------------------------------------------

    // Create matrix free operator
<<<<<<< HEAD
    spdlog::debug("Create MatFreeLaplacian");

    // TODO Ghosts
    const int num_dofs = map->size_local() + map->num_ghosts();
    std::vector<std::int8_t> bc_marker(num_dofs, 0);
    bc->mark_dofs(bc_marker);
    thrust::device_vector<std::int8_t> bc_marker_d(bc_marker.begin(), bc_marker.end());
    std::span<const std::int8_t> bc_marker_d_span(thrust::raw_pointer_cast(bc_marker_d.data()),
                                                  bc_marker_d.size());
    la::Vector<T> bc_vec(map, 1);
    bc_vec.set(0.0);
    // TODO Parallel?
    fem::set_bc<T, T>(bc_vec.mutable_array(), {bc});

    thrust::device_vector<T> bc_vec_d(bc_vec.array().begin(), bc_vec.array().end());
    std::span<const T> bc_vec_d_span(thrust::raw_pointer_cast(bc_vec_d.data()), bc_vec_d.size());

    acc::MatFreeLaplacian<T> op(3, cells_local, constants_d_span, dofmap_d_span, bc_marker_d_span,
                                bc_vec_d_span);
    op.compute_geometry(
        std::span<const T>(thrust::raw_pointer_cast(xgeom_d.data()), xgeom_d.size()),
        std::span<const std::int32_t>(thrust::raw_pointer_cast(xdofmap_d.data()), xdofmap_d.size()),
        std::span<const T>(thrust::raw_pointer_cast(dphi_d.data()), dphi_d.size()),
        std::span<const T>(thrust::raw_pointer_cast(Gweights_d.data()), Gweights_d.size()));
=======
    spdlog::debug("Create MatFreLaplacian");
    acc::MatFreeLaplacian<T> op(3, constants_d_span, dofmap_d_span, xgeom_d_span, xdofmap_d_span,
                                dphi_d_span, Gweights_d_span, lcells, bcells);
>>>>>>> 351f3951

    la::Vector<T> b(map, 1);
    b.set(0.0);
    fem::assemble_vector(b.mutable_array(), *L);
    fem::apply_lifting<T, T>(b.mutable_array(), {a}, {{bc}}, {}, T(1));
    b.scatter_rev(std::plus<T>());
    fem::set_bc<T, T>(b.mutable_array(), {bc});
    u.copy_from_host(b); // Copy data from host vector to device vector
    u.scatter_fwd_begin();

    // Matrix free
    op(u, y);

    std::cout << "Norm of u = " << acc::norm(u) << "\n";
    std::cout << "Norm of y = " << acc::norm(y) << "\n";

    // Compare to assembling on CPU and copying matrix to GPU
    DeviceVector z(map, 1);
    z.set(T{0.0});

    acc::MatrixOperator<T> mat_op(a, {bc});
    mat_op(u, z);
    std::cout << "Norm of u = " << acc::norm(u) << "\n";
    std::cout << "Norm of z = " << acc::norm(z) << "\n";

    // Display timings
    dolfinx::list_timings(MPI_COMM_WORLD, {dolfinx::TimingType::wall});
  }

  MPI_Finalize();

  return 0;
}<|MERGE_RESOLUTION|>--- conflicted
+++ resolved
@@ -95,10 +95,6 @@
     {
       mesh::Mesh<T> base_mesh = mesh::create_box<T>(
           comm, {{{0, 0, 0}, {1, 1, 1}}}, {nx[0], nx[1], nx[2]}, mesh::CellType::hexahedron);
-<<<<<<< HEAD
-
-=======
->>>>>>> 351f3951
       mesh = std::make_shared<mesh::Mesh<T>>(ghost_layer_mesh(base_mesh, coord_element));
     }
 
@@ -218,7 +214,6 @@
     // -----------------------------------------------------------------------------
 
     // Create matrix free operator
-<<<<<<< HEAD
     spdlog::debug("Create MatFreeLaplacian");
 
     // TODO Ghosts
@@ -236,18 +231,9 @@
     thrust::device_vector<T> bc_vec_d(bc_vec.array().begin(), bc_vec.array().end());
     std::span<const T> bc_vec_d_span(thrust::raw_pointer_cast(bc_vec_d.data()), bc_vec_d.size());
 
-    acc::MatFreeLaplacian<T> op(3, cells_local, constants_d_span, dofmap_d_span, bc_marker_d_span,
+    acc::MatFreeLaplacian<T> op(3, constants_d_span, dofmap_d_span, xgeom_d_span, xdofmap_d_span,
+                                dphi_d_span, Gweights_d_span, lcells, bcells, bc_marker_d_span,
                                 bc_vec_d_span);
-    op.compute_geometry(
-        std::span<const T>(thrust::raw_pointer_cast(xgeom_d.data()), xgeom_d.size()),
-        std::span<const std::int32_t>(thrust::raw_pointer_cast(xdofmap_d.data()), xdofmap_d.size()),
-        std::span<const T>(thrust::raw_pointer_cast(dphi_d.data()), dphi_d.size()),
-        std::span<const T>(thrust::raw_pointer_cast(Gweights_d.data()), Gweights_d.size()));
-=======
-    spdlog::debug("Create MatFreLaplacian");
-    acc::MatFreeLaplacian<T> op(3, constants_d_span, dofmap_d_span, xgeom_d_span, xdofmap_d_span,
-                                dphi_d_span, Gweights_d_span, lcells, bcells);
->>>>>>> 351f3951
 
     la::Vector<T> b(map, 1);
     b.set(0.0);

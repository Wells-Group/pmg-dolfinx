// Copyright (C) 2023 Igor A. Baratta
// SPDX-License-Identifier:    MIT

#include "hip/hip_runtime.h"
#include <basix/finite-element.h>
#include <basix/quadrature.h>
#include <thrust/device_vector.h>

#pragma once

/// @brief Computes weighted geometry tensor G from the coordinates and quadrature weights
/// @param [in] xgeom Geometry points [*, 3]
/// @param [out] G_entity geometry data [n_entities, nq, 6]
/// @param [in] geometry_dofmap Location of coordinates for each cell in xgeom [*, ncdofs]
/// @param [in] _dphi Basis derivative tabulation for cell at quadrature points [3, nq, ncdofs]
/// @param [in] weights Quadrature weights [nq]
/// @param [in] entities list of cells to compute for [n_entities]
/// @param [in] n_entities total number of cells to compute for
/// @tparam T scalar type
/// @tparam P degree of kernel to compute geometry for
template <typename T, int P>
__global__ void geometry_computation(const T* xgeom, T* G_entity,
                                     const std::int32_t* geometry_dofmap, const T* _dphi,
                                     const T* weights, const int* entities, int n_entities)
{
  // One block per cell
  int c = blockIdx.x;

  // Limit to cells in list
  if (c >= n_entities)
    return;

  // Cell index
  int cell = entities[c];

  // Number of quadrature points (must match arrays in weights and dphi)
  constexpr int nq = (P + 1) * (P + 1) * (P + 1);
  // Number of coordinate dofs
  constexpr int ncdofs = 8;
  // Geometric dimension
  constexpr int gdim = 3;

  extern __shared__ T shared_mem[];

  // coord_dofs has shape [ncdofs, gdim]
  T* _coord_dofs = shared_mem;

  // One quadrature point per thread
  // First collect geometry into shared memory
  int iq = threadIdx.x;
  int i = iq / gdim;
  int j = iq % gdim;
  if (i < ncdofs)
    _coord_dofs[iq] = xgeom[3 * geometry_dofmap[cell * ncdofs + i] + j];

  __syncthreads();

  if (iq >= nq)
    return;

  // Jacobian
  T J[3][3];
  auto coord_dofs = [&_coord_dofs](int i, int j) -> T& { return _coord_dofs[i * gdim + j]; };

  // For each quadrature point / thread
  {
    // dphi has shape [gdim, ncdofs]
    auto dphi = [&_dphi, iq](int i, int j) -> const T { return _dphi[(i * nq + iq) * ncdofs + j]; };

    for (std::size_t i = 0; i < gdim; i++)
      for (std::size_t j = 0; j < gdim; j++)
      {
        J[i][j] = 0.0;
        for (std::size_t k = 0; k < ncdofs; k++)
          J[i][j] += coord_dofs(k, i) * dphi(j, k);
      }

    // Components of K = J^-1 (detJ)
    T K[3][3] = {{J[1][1] * J[2][2] - J[1][2] * J[2][1], -J[0][1] * J[2][2] + J[0][2] * J[2][1],
                  J[0][1] * J[1][2] - J[0][2] * J[1][1]},
                 {-J[1][0] * J[2][2] + J[1][2] * J[2][0], J[0][0] * J[2][2] - J[0][2] * J[2][0],
                  -J[0][0] * J[1][2] + J[0][2] * J[1][0]},
                 {J[1][0] * J[2][1] - J[1][1] * J[2][0], -J[0][0] * J[2][1] + J[0][1] * J[2][0],
                  J[0][0] * J[1][1] - J[0][1] * J[1][0]}};

    T detJ = J[0][0] * K[0][0] - J[1][0] * K[0][1] + J[0][2] * K[2][0];

    int offset = (c * nq + iq) * 6;
    G_entity[offset]
        = (K[0][0] * K[0][0] + K[0][1] * K[0][1] + K[0][2] * K[0][2]) * weights[iq] / detJ;
    G_entity[offset + 1]
        = (K[1][0] * K[0][0] + K[1][1] * K[0][1] + K[1][2] * K[0][2]) * weights[iq] / detJ;
    G_entity[offset + 2]
        = (K[2][0] * K[0][0] + K[2][1] * K[0][1] + K[2][2] * K[0][2]) * weights[iq] / detJ;
    G_entity[offset + 3]
        = (K[1][0] * K[1][0] + K[1][1] * K[1][1] + K[1][2] * K[1][2]) * weights[iq] / detJ;
    G_entity[offset + 4]
        = (K[2][0] * K[1][0] + K[2][1] * K[1][1] + K[2][2] * K[1][2]) * weights[iq] / detJ;
    G_entity[offset + 5]
        = (K[2][0] * K[2][0] + K[2][1] * K[2][1] + K[2][2] * K[2][2]) * weights[iq] / detJ;
  }
}

/// Compute y = A * x where A is the stiffness operator
/// for a set of entities (cells or facets) in a mesh.
///
/// The stiffness operator is defined as:
///
///     A = ∑_i ∫_Ω C ∇ϕ_i ∇ϕ_j dx
///
/// where C is a constant, ϕ_i and ϕ_j are the basis functions of the
/// finite element space, and ∇ϕ_i is the gradient of the basis function.
/// The integral is computed over the domain Ω of the entity using sum
/// factorization. The basis functions are defined on the reference element
/// and are transformed to the physical element using the geometry operator G.
/// G is a 3x3 matrix per quadrature point per entity.
///
/// @tparam P Polynomial degree of the basis functions
/// @tparam T Data type of the input and output arrays
/// @param x Input vector of size (ndofs,)
/// @param entity_constants Array of size (n_entities,) with the constant C for each entity
/// @param y Output vector of size (ndofs,)
/// @param G_entity Array of size (n_entities, nq, 6) with the geometry operator G for each entity
/// @param entity_dofmap Array of size (n_entities, ndofs) with the dofmap for each entity
/// @param dphi Array of size (nq, ndofs) with the basis function gradients in 1D.
/// @param entities List of entities to compute on
/// @param n_entities Number of entries in `entities`

/// @note The kernel is launched with a 3D grid of 1D blocks, where each block
/// is responsible for computing the stiffness operator for a single entity.
/// The block size is (P+1, P+1, P+1) and the shared memory 4 * (P+1)^3 * sizeof(T).
template <typename T, int P>
__global__ void stiffness_operator(const T* x, const T* entity_constants, T* y, const T* G_entity,
                                   const std::int32_t* entity_dofmap, const T* dphi,
                                   const int* entities, int n_entities,
                                   const std::int8_t* bc_marker)
{
  constexpr int nd = P + 1; // Number of dofs per direction in 1D
  constexpr int nq = nd;    // Number of quadrature points in 1D (must be the same as nd)

  assert(blockDim.x == nd);
  assert(blockDim.y == nd);
  assert(blockDim.z == nd);

  constexpr int cube_nd = nd * nd * nd;
  constexpr int cube_nq = nq * nq * nq;
  constexpr int square_nd = nd * nd;
  constexpr int square_nq = nq * nq;

  extern __shared__ T shared_mem[];

  T* scratch = shared_mem;            // size nd^3
  T* scratchx = shared_mem + cube_nd; // size nq^3
  T* scratchy = scratchx + cube_nq;   // size nq^3
  T* scratchz = scratchy + cube_nq;   // size nq^3

  int tx = threadIdx.x; // 1d dofs x direction
  int ty = threadIdx.y; // 1d dofs y direction
  int tz = threadIdx.z; // 1d dofs z direction

  // thread_id represents the dof index in 3D
  int thread_id = tx * square_nd + ty * nd + tz;
  // block_id is the cell (or facet) index
  int block_id = blockIdx.x;

  // Check if the block_id is valid (i.e. within the number of entities)
  if (block_id >= n_entities)
    return;

  // Get dof index that this thread is responsible for
  int dof = entity_dofmap[entities[block_id] * cube_nd + thread_id];

  // Gather x values required in this cell
  // scratch has dimensions (nd, nd, nd)
  if (bc_marker[dof])
    scratch[thread_id] = 0.0;
  else
    scratch[thread_id] = x[dof];
  __syncthreads();

  // Compute val_x, val_y, val_z at quadrature point of this thread
  // Apply contraction in the x-direction
  // tx is quadrature point index, ty, tz dof indices
  T val_x = 0.0;
  for (int ix = 0; ix < nd; ++ix)
  {
    val_x += dphi[tx * nd + ix] * scratch[ix * square_nd + ty * nd + tz];
  }
  // Because phi(nq, nd) is the identity for this choice of quadrature points,
  // we do not need to apply it in the y and z direction, and val_x is already the value at the
  // quadrature point of thread (tx, ty, tz). Similarly, below, for val_y and val_z.

  // Apply contraction in the y-direction
  // ty is quadrature point index, tx, tz dof indices
  T val_y = 0.0;
  for (int iy = 0; iy < nd; ++iy)
  {
    val_y += dphi[ty * nd + iy] * scratch[tx * square_nd + iy * nd + tz];
  }

  // Apply contraction in the z-direction
  // tz is quadrature point index, tx, ty dof indices
  T val_z = 0.0;
  for (int iz = 0; iz < nd; ++iz)
  {
    val_z += dphi[tz * nd + iz] * scratch[tx * square_nd + ty * nd + iz];
  }

  // Apply transform at each quadrature point (thread)
  int offset = (block_id * nq * nq * nq + thread_id) * 6;
  T G0 = G_entity[offset + 0];
  T G1 = G_entity[offset + 1];
  T G2 = G_entity[offset + 2];
  T G3 = G_entity[offset + 3];
  T G4 = G_entity[offset + 4];
  T G5 = G_entity[offset + 5];

  // DG-0 Coefficient
  T coeff = entity_constants[block_id];

  // Apply geometry
  T fw0 = coeff * (G0 * val_x + G1 * val_y + G2 * val_z);
  T fw1 = coeff * (G1 * val_x + G3 * val_y + G4 * val_z);
  T fw2 = coeff * (G2 * val_x + G4 * val_y + G5 * val_z);

  // Store values at quadrature points
  // scratchx, scratchy, scratchz all have dimensions (nq, nq, nq)
  scratchx[tx * square_nq + ty * nq + tz] = fw0;
  scratchy[tx * square_nq + ty * nq + tz] = fw1;
  scratchz[tx * square_nq + ty * nq + tz] = fw2;

  __syncthreads();

  // Apply contraction in the x-direction
  val_x = 0.0;
  // tx is dof index, ty, tz quadrature point indices
  for (int ix = 0; ix < nq; ++ix)
  {
    val_x += dphi[ix * nd + tx] * scratchx[ix * square_nq + ty * nd + tz];
  }

  // Apply contraction in the y-direction and add y contribution
  // ty is dof index, tx, tz quadrature point indices
  val_y = 0.0;
  for (int iy = 0; iy < nq; ++iy)
  {
    val_y += dphi[iy * nd + ty] * scratchy[tx * square_nq + iy * nd + tz];
  }

  // Apply contraction in the z-direction and add z contribution
  // tz is dof index, tx, ty quadrature point indices
  val_z = 0.0;
  for (int iz = 0; iz < nq; ++iz)
  {
    val_z += dphi[iz * nd + tz] * scratchz[tx * square_nq + ty * nd + iz];
  }

  // Sum contributions
  T val = val_x + val_y + val_z;

  // FIXME Set correct BC val for y outside kernel (multiple cell may share the dof)
  if (bc_marker[dof])
    val = 0.0;

  // Atomically add the computed value to the output array `y`
  atomicAdd(&y[dof], val);
}

namespace dolfinx::acc
{

template <typename T>
class MatFreeLaplacian
{
public:
<<<<<<< HEAD
  MatFreeLaplacian(int degree, std::span<const int> cell_list, std::span<const T> coefficients,
                   std::span<const std::int32_t> dofmap, std::span<const std::int8_t> bc_marker,
                   std::span<const T> bc_vec)
      : degree(degree), cell_list(cell_list), cell_constants(coefficients), cell_dofmap(dofmap),
        bc_marker(bc_marker), bc_vec(bc_vec)
=======
  MatFreeLaplacian(int degree, std::span<const T> coefficients,
                   std::span<const std::int32_t> dofmap, std::span<const T> xgeom,
                   std::span<const std::int32_t> geometry_dofmap, std::span<const T> dphi_geometry,
                   std::span<const T> G_weights, const std::vector<int>& lcells,
                   const std::vector<int>& bcells)
      : degree(degree), cell_constants(coefficients), cell_dofmap(dofmap), xgeom(xgeom),
        geometry_dofmap(geometry_dofmap), dphi_geometry(dphi_geometry), G_weights(G_weights),
        lcells(lcells), bcells(bcells)
>>>>>>> 351f3951
  {
    std::map<int, int> Qdegree = {{2, 3}, {3, 4}, {4, 6}, {5, 8}};

    // Create 1D element
    auto element1D = basix::create_element<T>(
        basix::element::family::P, basix::cell::type::interval, degree,
        basix::element::lagrange_variant::gll_warped, basix::element::dpc_variant::unset, false);

    // Create quadrature
    auto [points, weights] = basix::quadrature::make_quadrature<T>(
        basix::quadrature::type::gll, basix::cell::type::interval, basix::polyset::type::standard,
        Qdegree[degree]);

    // Tabulate 1D
    auto [table, shape] = element1D.tabulate(1, points, {weights.size(), 1});

    spdlog::debug("Create device vector for phi");
    // Basis value gradient evualation table
    dphi_d.resize(table.size() / 2);
    thrust::copy(std::next(table.begin(), table.size() / 2), table.end(), dphi_d.begin());
  }

  // Compute weighted geometry data on GPU
  void compute_geometry()
  {
    G_entity.resize(G_weights.size() * cell_list_d.size() * 6);
    dim3 block_size(G_weights.size());
    dim3 grid_size(cell_list_d.size());
    std::size_t shm_size = 24 * sizeof(T); // coordinate size (8x3)
    hipLaunchKernelGGL(HIP_KERNEL_NAME(geometry_computation<T, 3>), grid_size, block_size, shm_size,
                       0, xgeom.data(), thrust::raw_pointer_cast(G_entity.data()),
                       geometry_dofmap.data(), dphi_geometry.data(), G_weights.data(),
                       thrust::raw_pointer_cast(cell_list_d.data()), cell_list_d.size());
  }

  template <int P, typename Vector>
  void impl_operator(Vector& in, Vector& out)
  {
<<<<<<< HEAD
    if (cell_list.size() == 0)
      return;

    dim3 block_size(P + 1, P + 1, P + 1);
    int p1cubed = (P + 1) * (P + 1) * (P + 1);
    dim3 grid_size(cell_list.size());
    std::size_t shm_size = 4 * p1cubed * sizeof(T);

    T* x = in.mutable_array().data();
    T* y = out.mutable_array().data();
    std::span<const T> dphi(thrust::raw_pointer_cast(dphi_d.data()), dphi_d.size());
    hipLaunchKernelGGL(HIP_KERNEL_NAME(stiffness_operator<T, P>), grid_size, block_size, shm_size,
                       0, x, cell_constants.data(), y, thrust::raw_pointer_cast(G_entity.data()),
                       cell_dofmap.data(), dphi.data(), cell_list.data(), cell_list.size(),
                       bc_marker.data());

    err_check(hipGetLastError());
    err_check(hipDeviceSynchronize());

    thrust::transform(out.array().begin(), out.array().end(), bc_vec.begin(),
                      out.mutable_array().begin(), thrust::plus<T>());
=======
    in.scatter_fwd_begin();

    if (!lcells.empty())
    {
      cell_list_d.resize(lcells.size());
      thrust::copy(lcells.begin(), lcells.end(), cell_list_d.begin());

      compute_geometry();

      dim3 block_size(P + 1, P + 1, P + 1);
      int p1cubed = (P + 1) * (P + 1) * (P + 1);
      dim3 grid_size(cell_list_d.size());
      std::size_t shm_size = 4 * p1cubed * sizeof(T);

      T* x = in.mutable_array().data();
      T* y = out.mutable_array().data();
      hipLaunchKernelGGL(HIP_KERNEL_NAME(stiffness_operator<T, P>), grid_size, block_size, shm_size,
                         0, x, cell_constants.data(), y, thrust::raw_pointer_cast(G_entity.data()),
                         cell_dofmap.data(), thrust::raw_pointer_cast(dphi_d.data()),
                         thrust::raw_pointer_cast(cell_list_d.data()), cell_list_d.size());

      err_check(hipGetLastError());
    }

    in.scatter_fwd_end();

    if (!bcells.empty())
    {
      cell_list_d.resize(bcells.size());
      thrust::copy(bcells.begin(), bcells.end(), cell_list_d.begin());

      compute_geometry();

      dim3 block_size(P + 1, P + 1, P + 1);
      int p1cubed = (P + 1) * (P + 1) * (P + 1);
      dim3 grid_size(cell_list_d.size());
      std::size_t shm_size = 4 * p1cubed * sizeof(T);

      T* x = in.mutable_array().data();
      T* y = out.mutable_array().data();

      hipLaunchKernelGGL(HIP_KERNEL_NAME(stiffness_operator<T, P>), grid_size, block_size, shm_size,
                         0, x, cell_constants.data(), y, thrust::raw_pointer_cast(G_entity.data()),
                         cell_dofmap.data(), thrust::raw_pointer_cast(dphi_d.data()),
                         thrust::raw_pointer_cast(cell_list_d.data()), cell_list_d.size());

      err_check(hipGetLastError());
    }
>>>>>>> 351f3951
  }

  template <typename Vector>
  void operator()(Vector& in, Vector& out)
  {
    if (degree == 1)
      impl_operator<1>(in, out);
    else if (degree == 2)
      impl_operator<2>(in, out);
    else if (degree == 3)
      impl_operator<3>(in, out);
  }

  template <typename Vector>
  void get_diag_inverse(Vector& diag_inv)
  {
    thrust::copy(_diag_inv.begin(), _diag_inv.end(), diag_inv.mutable_array().begin());
  }

  template <typename Vector>
  void set_diag_inverse(const Vector& diag_inv)
  {
    thrust::copy(diag_inv.array().begin(), diag_inv.array().end(), _diag_inv.begin());
  }

private:
  int degree;

  // Reference to on-device storage for constants, dofmap etc.
  std::span<const T> cell_constants;
  std::span<const std::int32_t> cell_dofmap;

<<<<<<< HEAD
  std::span<const std::int8_t> bc_marker;
  std::span<const T> bc_vec;
=======
  // Reference to on-device storage of geometry data
  std::span<const T> xgeom;
  std::span<const std::int32_t> geometry_dofmap;
  std::span<const T> dphi_geometry;
  std::span<const T> G_weights;
>>>>>>> 351f3951

  // On device storage for geometry data (computed for each batch of cells)
  thrust::device_vector<T> G_entity;

  // On device storage for dphi
  thrust::device_vector<T> dphi_d;

  // Lists of cells which are local (lcells) and boundary (bcells)
  std::vector<int> lcells, bcells;

  // On-device list of cells to execute over
  thrust::device_vector<int> cell_list_d;

  // On device storage for the inverse diagonal, needed for Jacobi
  // preconditioner (to remove in future)
  thrust::device_vector<T> _diag_inv;
};

} // namespace dolfinx::acc<|MERGE_RESOLUTION|>--- conflicted
+++ resolved
@@ -273,22 +273,15 @@
 class MatFreeLaplacian
 {
 public:
-<<<<<<< HEAD
-  MatFreeLaplacian(int degree, std::span<const int> cell_list, std::span<const T> coefficients,
-                   std::span<const std::int32_t> dofmap, std::span<const std::int8_t> bc_marker,
-                   std::span<const T> bc_vec)
-      : degree(degree), cell_list(cell_list), cell_constants(coefficients), cell_dofmap(dofmap),
-        bc_marker(bc_marker), bc_vec(bc_vec)
-=======
   MatFreeLaplacian(int degree, std::span<const T> coefficients,
                    std::span<const std::int32_t> dofmap, std::span<const T> xgeom,
                    std::span<const std::int32_t> geometry_dofmap, std::span<const T> dphi_geometry,
                    std::span<const T> G_weights, const std::vector<int>& lcells,
-                   const std::vector<int>& bcells)
-      : degree(degree), cell_constants(coefficients), cell_dofmap(dofmap), xgeom(xgeom),
-        geometry_dofmap(geometry_dofmap), dphi_geometry(dphi_geometry), G_weights(G_weights),
-        lcells(lcells), bcells(bcells)
->>>>>>> 351f3951
+                   const std::vector<int>& bcells, std::span<const std::int8_t> bc_marker,
+                   std::span<const T> bc_vec)
+      : degree(degree), cell_constants(coefficients), cell_dofmap(dofmap), xgeom(xgeom), ,
+        bc_marker(bc_marker), bc_vec(bc_vec), geometry_dofmap(geometry_dofmap),
+        dphi_geometry(dphi_geometry), G_weights(G_weights), lcells(lcells), bcells(bcells)
   {
     std::map<int, int> Qdegree = {{2, 3}, {3, 4}, {4, 6}, {5, 8}};
 
@@ -327,29 +320,6 @@
   template <int P, typename Vector>
   void impl_operator(Vector& in, Vector& out)
   {
-<<<<<<< HEAD
-    if (cell_list.size() == 0)
-      return;
-
-    dim3 block_size(P + 1, P + 1, P + 1);
-    int p1cubed = (P + 1) * (P + 1) * (P + 1);
-    dim3 grid_size(cell_list.size());
-    std::size_t shm_size = 4 * p1cubed * sizeof(T);
-
-    T* x = in.mutable_array().data();
-    T* y = out.mutable_array().data();
-    std::span<const T> dphi(thrust::raw_pointer_cast(dphi_d.data()), dphi_d.size());
-    hipLaunchKernelGGL(HIP_KERNEL_NAME(stiffness_operator<T, P>), grid_size, block_size, shm_size,
-                       0, x, cell_constants.data(), y, thrust::raw_pointer_cast(G_entity.data()),
-                       cell_dofmap.data(), dphi.data(), cell_list.data(), cell_list.size(),
-                       bc_marker.data());
-
-    err_check(hipGetLastError());
-    err_check(hipDeviceSynchronize());
-
-    thrust::transform(out.array().begin(), out.array().end(), bc_vec.begin(),
-                      out.mutable_array().begin(), thrust::plus<T>());
-=======
     in.scatter_fwd_begin();
 
     if (!lcells.empty())
@@ -369,7 +339,8 @@
       hipLaunchKernelGGL(HIP_KERNEL_NAME(stiffness_operator<T, P>), grid_size, block_size, shm_size,
                          0, x, cell_constants.data(), y, thrust::raw_pointer_cast(G_entity.data()),
                          cell_dofmap.data(), thrust::raw_pointer_cast(dphi_d.data()),
-                         thrust::raw_pointer_cast(cell_list_d.data()), cell_list_d.size());
+                         thrust::raw_pointer_cast(cell_list_d.data()), cell_list_d.size(),
+                         bc_marker.data());
 
       err_check(hipGetLastError());
     }
@@ -394,11 +365,15 @@
       hipLaunchKernelGGL(HIP_KERNEL_NAME(stiffness_operator<T, P>), grid_size, block_size, shm_size,
                          0, x, cell_constants.data(), y, thrust::raw_pointer_cast(G_entity.data()),
                          cell_dofmap.data(), thrust::raw_pointer_cast(dphi_d.data()),
-                         thrust::raw_pointer_cast(cell_list_d.data()), cell_list_d.size());
+                         thrust::raw_pointer_cast(cell_list_d.data()), cell_list_d.size(),
+                         bc_marker.data());
 
       err_check(hipGetLastError());
+      err_check(hipDeviceSynchronize());
+
+      thrust::transform(out.array().begin(), out.array().end(), bc_vec.begin(),
+                        out.mutable_array().begin(), thrust::plus<T>());
     }
->>>>>>> 351f3951
   }
 
   template <typename Vector>
@@ -431,16 +406,13 @@
   std::span<const T> cell_constants;
   std::span<const std::int32_t> cell_dofmap;
 
-<<<<<<< HEAD
-  std::span<const std::int8_t> bc_marker;
-  std::span<const T> bc_vec;
-=======
   // Reference to on-device storage of geometry data
   std::span<const T> xgeom;
   std::span<const std::int32_t> geometry_dofmap;
   std::span<const T> dphi_geometry;
   std::span<const T> G_weights;
->>>>>>> 351f3951
+  std::span<const std::int8_t> bc_marker;
+  std::span<const T> bc_vec;
 
   // On device storage for geometry data (computed for each batch of cells)
   thrust::device_vector<T> G_entity;

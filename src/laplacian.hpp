// Copyright (C) 2023 Igor A. Baratta
// SPDX-License-Identifier:    MIT

#include "hip/hip_runtime.h"
#include <basix/finite-element.h>
#include <basix/quadrature.h>
#include <thrust/device_vector.h>

#pragma once

/// @brief Computes weighted geometry tensor G from the coordinates and quadrature weights
/// @param [in] xgeom Geometry points [*, 3]
/// @param [out] G_entity geometry data [n_entities, nq, 6]
/// @param [in] geometry_dofmap Location of coordinates for each cell in xgeom [*, ncdofs]
/// @param [in] _dphi Basis derivative tabulation for cell at quadrature points [3, nq, ncdofs]
/// @param [in] weights Quadrature weights [nq]
/// @param [in] entities list of cells to compute for [n_entities]
/// @param [in] n_entities total number of cells to compute for
/// @tparam T scalar type
/// @tparam P degree of kernel to compute geometry for
template <typename T, int P>
__global__ void geometry_computation(const T* xgeom, T* G_entity,
                                     const std::int32_t* geometry_dofmap, const T* _dphi,
                                     const T* weights, const int* entities, int n_entities)
{
  // One block per cell
  int c = blockIdx.x;

  // Limit to cells in list
  if (c >= n_entities)
    return;

  // Cell index
  int cell = entities[c];

  // Number of quadrature points (must match arrays in weights and dphi)
  constexpr int nq = (P + 1) * (P + 1) * (P + 1);
  // Number of coordinate dofs
  constexpr int ncdofs = 8;
  // Geometric dimension
  constexpr int gdim = 3;

  extern __shared__ T shared_mem[];

  // coord_dofs has shape [ncdofs, gdim]
  T* _coord_dofs = shared_mem;

  // One quadrature point per thread
  // First collect geometry into shared memory
  int iq = threadIdx.x;
  int i = iq / gdim;
  int j = iq % gdim;
  if (i < ncdofs)
    _coord_dofs[iq] = xgeom[3 * geometry_dofmap[cell * ncdofs + i] + j];

  __syncthreads();

  if (iq >= nq)
    return;

  // Jacobian
  T J[3][3];
  auto coord_dofs = [&_coord_dofs](int i, int j) -> T& { return _coord_dofs[i * gdim + j]; };

  // For each quadrature point / thread
  {
    // dphi has shape [gdim, ncdofs]
    auto dphi = [&_dphi, iq](int i, int j) -> const T { return _dphi[(i * nq + iq) * ncdofs + j]; };

    for (std::size_t i = 0; i < gdim; i++)
      for (std::size_t j = 0; j < gdim; j++)
      {
        J[i][j] = 0.0;
        for (std::size_t k = 0; k < ncdofs; k++)
          J[i][j] += coord_dofs(k, i) * dphi(j, k);
      }

    // Components of K = J^-1 (detJ)
    T K[3][3] = {{J[1][1] * J[2][2] - J[1][2] * J[2][1], -J[0][1] * J[2][2] + J[0][2] * J[2][1],
                  J[0][1] * J[1][2] - J[0][2] * J[1][1]},
                 {-J[1][0] * J[2][2] + J[1][2] * J[2][0], J[0][0] * J[2][2] - J[0][2] * J[2][0],
                  -J[0][0] * J[1][2] + J[0][2] * J[1][0]},
                 {J[1][0] * J[2][1] - J[1][1] * J[2][0], -J[0][0] * J[2][1] + J[0][1] * J[2][0],
                  J[0][0] * J[1][1] - J[0][1] * J[1][0]}};

    T detJ = J[0][0] * K[0][0] - J[1][0] * K[0][1] + J[0][2] * K[2][0];

    int offset = (c * nq + iq) * 6;
    G_entity[offset]
        = (K[0][0] * K[0][0] + K[0][1] * K[0][1] + K[0][2] * K[0][2]) * weights[iq] / detJ;
    G_entity[offset + 1]
        = (K[1][0] * K[0][0] + K[1][1] * K[0][1] + K[1][2] * K[0][2]) * weights[iq] / detJ;
    G_entity[offset + 2]
        = (K[2][0] * K[0][0] + K[2][1] * K[0][1] + K[2][2] * K[0][2]) * weights[iq] / detJ;
    G_entity[offset + 3]
        = (K[1][0] * K[1][0] + K[1][1] * K[1][1] + K[1][2] * K[1][2]) * weights[iq] / detJ;
    G_entity[offset + 4]
        = (K[2][0] * K[1][0] + K[2][1] * K[1][1] + K[2][2] * K[1][2]) * weights[iq] / detJ;
    G_entity[offset + 5]
        = (K[2][0] * K[2][0] + K[2][1] * K[2][1] + K[2][2] * K[2][2]) * weights[iq] / detJ;
  }
}

/// Compute y = A * x where A is the stiffness operator
/// for a set of entities (cells or facets) in a mesh.
///
/// The stiffness operator is defined as:
///
///     A = ∑_i ∫_Ω C ∇ϕ_i ∇ϕ_j dx
///
/// where C is a constant, ϕ_i and ϕ_j are the basis functions of the
/// finite element space, and ∇ϕ_i is the gradient of the basis function.
/// The integral is computed over the domain Ω of the entity using sum
/// factorization. The basis functions are defined on the reference element
/// and are transformed to the physical element using the geometry operator G.
/// G is a 3x3 matrix per quadrature point per entity.
///
/// @tparam P Polynomial degree of the basis functions
/// @tparam T Data type of the input and output arrays
/// @param x Input vector of size (ndofs,)
/// @param entity_constants Array of size (n_entities,) with the constant C for each entity
/// @param y Output vector of size (ndofs,)
/// @param G_entity Array of size (n_entities, nq, 6) with the geometry operator G for each entity
/// @param entity_dofmap Array of size (n_entities, ndofs) with the dofmap for each entity
/// @param dphi Array of size (nq, ndofs) with the basis function gradients in 1D.
/// @param entities List of entities to compute on
/// @param n_entities Number of entries in `entities`

/// @note The kernel is launched with a 3D grid of 1D blocks, where each block
/// is responsible for computing the stiffness operator for a single entity.
/// The block size is (P+1, P+1, P+1) and the shared memory 4 * (P+1)^3 * sizeof(T).
template <typename T, int P>
__global__ void stiffness_operator(const T* x, const T* entity_constants, T* y, const T* G_entity,
                                   const std::int32_t* entity_dofmap, const T* dphi,
                                   const int* entities, int n_entities,
                                   const std::int8_t* bc_marker)
{
  constexpr int nd = P + 1; // Number of dofs per direction in 1D
  constexpr int nq = nd;    // Number of quadrature points in 1D (must be the same as nd)

  assert(blockDim.x == nd);
  assert(blockDim.y == nd);
  assert(blockDim.z == nd);

  constexpr int cube_nd = nd * nd * nd;
  constexpr int cube_nq = nq * nq * nq;
  constexpr int square_nd = nd * nd;
  constexpr int square_nq = nq * nq;

  extern __shared__ T shared_mem[];

  T* scratch = shared_mem;            // size nd^3
  T* scratchx = shared_mem + cube_nd; // size nq^3
  T* scratchy = scratchx + cube_nq;   // size nq^3
  T* scratchz = scratchy + cube_nq;   // size nq^3

  int tx = threadIdx.x; // 1d dofs x direction
  int ty = threadIdx.y; // 1d dofs y direction
  int tz = threadIdx.z; // 1d dofs z direction

  // thread_id represents the dof index in 3D
  int thread_id = tx * square_nd + ty * nd + tz;
  // block_id is the cell (or facet) index
  int block_id = blockIdx.x;

  // Check if the block_id is valid (i.e. within the number of entities)
  if (block_id >= n_entities)
    return;

  // Get dof index that this thread is responsible for
  int dof = entity_dofmap[entities[block_id] * cube_nd + thread_id];

  // Gather x values required in this cell
  // scratch has dimensions (nd, nd, nd)
  if (bc_marker[dof])
    scratch[thread_id] = 0.0;
  else
    scratch[thread_id] = x[dof];
  __syncthreads();

  // Compute val_x, val_y, val_z at quadrature point of this thread
  // Apply contraction in the x-direction
  // tx is quadrature point index, ty, tz dof indices
  T val_x = 0.0;
  for (int ix = 0; ix < nd; ++ix)
  {
    val_x += dphi[tx * nd + ix] * scratch[ix * square_nd + ty * nd + tz];
  }
  // Because phi(nq, nd) is the identity for this choice of quadrature points,
  // we do not need to apply it in the y and z direction, and val_x is already the value at the
  // quadrature point of thread (tx, ty, tz). Similarly, below, for val_y and val_z.

  // Apply contraction in the y-direction
  // ty is quadrature point index, tx, tz dof indices
  T val_y = 0.0;
  for (int iy = 0; iy < nd; ++iy)
  {
    val_y += dphi[ty * nd + iy] * scratch[tx * square_nd + iy * nd + tz];
  }

  // Apply contraction in the z-direction
  // tz is quadrature point index, tx, ty dof indices
  T val_z = 0.0;
  for (int iz = 0; iz < nd; ++iz)
  {
    val_z += dphi[tz * nd + iz] * scratch[tx * square_nd + ty * nd + iz];
  }

  // Apply transform at each quadrature point (thread)
  int offset = (block_id * nq * nq * nq + thread_id) * 6;
  T G0 = G_entity[offset + 0];
  T G1 = G_entity[offset + 1];
  T G2 = G_entity[offset + 2];
  T G3 = G_entity[offset + 3];
  T G4 = G_entity[offset + 4];
  T G5 = G_entity[offset + 5];

  // DG-0 Coefficient
  T coeff = entity_constants[block_id];

  // Apply geometry
  T fw0 = coeff * (G0 * val_x + G1 * val_y + G2 * val_z);
  T fw1 = coeff * (G1 * val_x + G3 * val_y + G4 * val_z);
  T fw2 = coeff * (G2 * val_x + G4 * val_y + G5 * val_z);

  // Store values at quadrature points
  // scratchx, scratchy, scratchz all have dimensions (nq, nq, nq)
  scratchx[tx * square_nq + ty * nq + tz] = fw0;
  scratchy[tx * square_nq + ty * nq + tz] = fw1;
  scratchz[tx * square_nq + ty * nq + tz] = fw2;

  __syncthreads();

  // Apply contraction in the x-direction
  val_x = 0.0;
  // tx is dof index, ty, tz quadrature point indices
  for (int ix = 0; ix < nq; ++ix)
  {
    val_x += dphi[ix * nd + tx] * scratchx[ix * square_nq + ty * nd + tz];
  }

  // Apply contraction in the y-direction and add y contribution
  // ty is dof index, tx, tz quadrature point indices
  val_y = 0.0;
  for (int iy = 0; iy < nq; ++iy)
  {
    val_y += dphi[iy * nd + ty] * scratchy[tx * square_nq + iy * nd + tz];
  }

  // Apply contraction in the z-direction and add z contribution
  // tz is dof index, tx, ty quadrature point indices
  val_z = 0.0;
  for (int iz = 0; iz < nq; ++iz)
  {
    val_z += dphi[iz * nd + tz] * scratchz[tx * square_nq + ty * nd + iz];
  }

  // Sum contributions
  T val = val_x + val_y + val_z;

  // FIXME Set correct BC val for y outside kernel (multiple cell may share the dof)
  if (bc_marker[dof])
    y[dof] = x[dof];
  else
    // Atomically add the computed value to the output array `y`
    atomicAdd(&y[dof], val);
}

namespace dolfinx::acc
{

template <typename T>
class MatFreeLaplacian
{
public:
  MatFreeLaplacian(int degree, std::span<const T> coefficients,
                   std::span<const std::int32_t> dofmap, std::span<const T> xgeom,
                   std::span<const std::int32_t> geometry_dofmap, std::span<const T> dphi_geometry,
                   std::span<const T> G_weights, const std::vector<int>& lcells,
                   const std::vector<int>& bcells, std::span<const std::int8_t> bc_marker)
      : degree(degree), cell_constants(coefficients), cell_dofmap(dofmap), xgeom(xgeom),
        geometry_dofmap(geometry_dofmap), dphi_geometry(dphi_geometry), G_weights(G_weights),
<<<<<<< HEAD
        bc_marker(bc_marker), bc_vec(bc_vec), lcells(lcells), bcells(bcells)
=======
        bc_marker(bc_marker), lcells(lcells), bcells(bcells)
>>>>>>> cbc45f85
  {
    std::map<int, int> Qdegree = {{2, 3}, {3, 4}, {4, 6}, {5, 8}};

    // Create 1D element
    auto element1D = basix::create_element<T>(
        basix::element::family::P, basix::cell::type::interval, degree,
        basix::element::lagrange_variant::gll_warped, basix::element::dpc_variant::unset, false);

    // Create quadrature
    auto [points, weights] = basix::quadrature::make_quadrature<T>(
        basix::quadrature::type::gll, basix::cell::type::interval, basix::polyset::type::standard,
        Qdegree[degree]);

    // Tabulate 1D
    auto [table, shape] = element1D.tabulate(1, points, {weights.size(), 1});

    spdlog::debug("Create device vector for phi");
    // Basis value gradient evualation table
    dphi_d.resize(table.size() / 2);
    thrust::copy(std::next(table.begin(), table.size() / 2), table.end(), dphi_d.begin());
  }

  // Compute weighted geometry data on GPU
  void compute_geometry()
  {
    G_entity.resize(G_weights.size() * cell_list_d.size() * 6);
    dim3 block_size(G_weights.size());
    dim3 grid_size(cell_list_d.size());
    std::size_t shm_size = 24 * sizeof(T); // coordinate size (8x3)
    hipLaunchKernelGGL(HIP_KERNEL_NAME(geometry_computation<T, 3>), grid_size, block_size, shm_size,
                       0, xgeom.data(), thrust::raw_pointer_cast(G_entity.data()),
                       geometry_dofmap.data(), dphi_geometry.data(), G_weights.data(),
                       thrust::raw_pointer_cast(cell_list_d.data()), cell_list_d.size());
  }

  template <int P, typename Vector>
  void impl_operator(Vector& in, Vector& out)
  {
    in.scatter_fwd_begin();

    if (!lcells.empty())
    {
      cell_list_d.resize(lcells.size());
      thrust::copy(lcells.begin(), lcells.end(), cell_list_d.begin());

      compute_geometry();

      dim3 block_size(P + 1, P + 1, P + 1);
      int p1cubed = (P + 1) * (P + 1) * (P + 1);
      dim3 grid_size(cell_list_d.size());
      std::size_t shm_size = 4 * p1cubed * sizeof(T);

      T* x = in.mutable_array().data();
      T* y = out.mutable_array().data();
      hipLaunchKernelGGL(HIP_KERNEL_NAME(stiffness_operator<T, P>), grid_size, block_size, shm_size,
                         0, x, cell_constants.data(), y, thrust::raw_pointer_cast(G_entity.data()),
                         cell_dofmap.data(), thrust::raw_pointer_cast(dphi_d.data()),
                         thrust::raw_pointer_cast(cell_list_d.data()), cell_list_d.size(),
                         bc_marker.data());

      err_check(hipGetLastError());
    }

    in.scatter_fwd_end();

    if (!bcells.empty())
    {
      cell_list_d.resize(bcells.size());
      thrust::copy(bcells.begin(), bcells.end(), cell_list_d.begin());

      compute_geometry();

      dim3 block_size(P + 1, P + 1, P + 1);
      int p1cubed = (P + 1) * (P + 1) * (P + 1);
      dim3 grid_size(cell_list_d.size());
      std::size_t shm_size = 4 * p1cubed * sizeof(T);

      T* x = in.mutable_array().data();
      T* y = out.mutable_array().data();

      hipLaunchKernelGGL(HIP_KERNEL_NAME(stiffness_operator<T, P>), grid_size, block_size, shm_size,
                         0, x, cell_constants.data(), y, thrust::raw_pointer_cast(G_entity.data()),
                         cell_dofmap.data(), thrust::raw_pointer_cast(dphi_d.data()),
                         thrust::raw_pointer_cast(cell_list_d.data()), cell_list_d.size(),
                         bc_marker.data());

      err_check(hipGetLastError());
    }
    err_check(hipDeviceSynchronize());
  }

  template <typename Vector>
  void operator()(Vector& in, Vector& out)
  {
    if (degree == 1)
      impl_operator<1>(in, out);
    else if (degree == 2)
      impl_operator<2>(in, out);
    else if (degree == 3)
      impl_operator<3>(in, out);
  }

  template <typename Vector>
  void get_diag_inverse(Vector& diag_inv)
  {
    thrust::copy(_diag_inv.begin(), _diag_inv.end(), diag_inv.mutable_array().begin());
  }

  template <typename Vector>
  void set_diag_inverse(const Vector& diag_inv)
  {
    _diag_inv.resize(diag_inv.array().size(), 0);
    thrust::copy(diag_inv.array().begin(), diag_inv.array().end(), _diag_inv.begin());
  }

private:
  int degree;

  // Reference to on-device storage for constants, dofmap etc.
  std::span<const T> cell_constants;
  std::span<const std::int32_t> cell_dofmap;

  // Reference to on-device storage of geometry data
  std::span<const T> xgeom;
  std::span<const std::int32_t> geometry_dofmap;
  std::span<const T> dphi_geometry;
  std::span<const T> G_weights;
  std::span<const std::int8_t> bc_marker;

  // On device storage for geometry data (computed for each batch of cells)
  thrust::device_vector<T> G_entity;

  // On device storage for dphi
  thrust::device_vector<T> dphi_d;

  // Lists of cells which are local (lcells) and boundary (bcells)
  std::vector<int> lcells, bcells;

  // On-device list of cells to execute over
  thrust::device_vector<int> cell_list_d;

  // On device storage for the inverse diagonal, needed for Jacobi
  // preconditioner (to remove in future)
  thrust::device_vector<T> _diag_inv;
};

} // namespace dolfinx::acc<|MERGE_RESOLUTION|>--- conflicted
+++ resolved
@@ -280,11 +280,7 @@
                    const std::vector<int>& bcells, std::span<const std::int8_t> bc_marker)
       : degree(degree), cell_constants(coefficients), cell_dofmap(dofmap), xgeom(xgeom),
         geometry_dofmap(geometry_dofmap), dphi_geometry(dphi_geometry), G_weights(G_weights),
-<<<<<<< HEAD
-        bc_marker(bc_marker), bc_vec(bc_vec), lcells(lcells), bcells(bcells)
-=======
         bc_marker(bc_marker), lcells(lcells), bcells(bcells)
->>>>>>> cbc45f85
   {
     std::map<int, int> Qdegree = {{2, 3}, {3, 4}, {4, 6}, {5, 8}};
 
